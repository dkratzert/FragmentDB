from olexFunctions import OlexFunctions
from collections import OrderedDict
OV = OlexFunctions()

'''

Fragen und Ideen:

<<<<<<< HEAD
- add search field which decreases the options in the input combobox.
- possibility to add sump to the free variable
- Checkbox for "use DFIX"
=======
- Make GUI more compact.
>>>>>>> f00f9f66
- how can I color already used residue numbers red in the spinner?
- Problem solved by using olx.xf.au.SetAtomOccu(id, occupancy), but now Olex2 tells me an 
  occupancy of 2 directly after the fit, but the value in the file and after refinement is the correct 
  value of 1.
- I would like to see the residue numbers of the atoms on changing the number 
  like with part numbers
- fit fragment to or near selected atoms/Q-peaks (cctbx model_matches())
- If atom is near other atom (< 1/2*wavelength) and has same name (if in same resi class) or same atom type:
  make them eadp. Maybe an extra button? Or is it possible to start something after "mode fit"?
- observe disagreeable restraints and warn user
- can the state of the plugin be updated after fit to initialize e.g. the residue number again?
- How should I handle hydrogen atoms from water? They should get constraints for vibrations!
- having to put symmetric fragments into negative part is a problem!
- build routines to insert new fragments to db for users
- a working SAME_resiclass atomlist would be great for repeating residues!
- If I fit a fragment (e.g. tert-butyl-n) to an already existing nitrogen, the new nitrogen is not fitted
  (which is ok) but the restraints like SIMU N1 C1 C2 C3 C4 miss the nitrogen.
- in mode fit: clicking two times the same atom pair makes strange things.
- If placing a fragment (e.g. toluene) into a negative part the restraints should kept integral for this fragment 
  and not expand to symmetry equivalent atoms like 
  EQIV $4 -1+X,1+Y,+Z
  DFIX 1.509 0.011 C1 C1_$1 C1_$2 C1_$3 C1_$4 C2 C2_$1 C2_$2 C2_$3 C2_$4
- Is it possible to use javascript in Olex2? For JSmol for example?
- How can I set a default value for snippets/input-combo out of the list of fragments?

- das bild in ein <a href="function"> BILD</a> einbinden

- maybe first apply relative restraints and then analyze the residuals. If they are bad try automatic 
  generated direct restraints. 
  
'''


import os
import htmlTools
import olex
import olx
import OlexVFS
from FragmentDB_handler import FragmentTable


instance_path = OV.DataDir()

p_path = os.path.dirname(os.path.abspath(__file__))
OV.SetVar('FragmentDB_plugin_path', p_path)
p_name = "Fragment_DB"
p_scope = "fragment_DB"
p_htm = "Fragment_DB"
p_img = [("FragmentDB",'h1')]

from PluginTools import PluginTools as PT

class FragmentDB(PT):

  def __init__(self):
    super(FragmentDB, self).__init__()
    self.p_name = p_name
    self.p_path = p_path
    self.p_scope = p_scope
    self.p_htm = p_htm
    self.p_img = p_img
    self.deal_with_phil(operation='read')
    self.print_version_date()
    self.setup_gui()
    self.params = OV.GuiParams()
    self.dbfile  = os.sep.join([self.p_path, "fragment-database.sqlite"])
    #self.db = FragmentTable(self.dbfile) # why is it so slow to make the db instance here?
    OV.registerFunction(self.list_fragments,True,"FragmentDB")
    OV.registerFunction(self.fit_db_fragment,True,"FragmentDB")
    OV.registerFunction(self.resi_class,True,"FragmentDB")
    OV.registerFunction(self.find_free_residue_num,True,"FragmentDB")
    OV.registerFunction(self.set_occu,True,"FragmentDB")
    OV.registerFunction(self.set_resiclass,True,"FragmentDB")
    OV.registerFunction(self.set_fragment_picture,True,"FragmentDB")
    #OV.registerFunction(self.print_func,True,"FragmentDB")
    #self.print_func()

  def print_func(self):
    import olex_core
    for i in olex_core.ExportFunctionList():
      for y in i:
        try:
          print(y)
        except:
          pass
          
          
  def set_occu(self, occ):
    '''
    sets the occupancy, even if you enter a comma valueinstead of point as 
    dcimal separator.
    '''
    if ',' in occ:
      occ = occ.replace(',', '.')
    else:
      try:
        float(occ)
      except(SyntaxError, NameError, ValueError):
        print('bad value for occupancy provided')
        return
    OV.SetParam('fragment_DB.fragment.frag_occ', occ)

  def set_resiclass(self, resiclass):
    '''
    sets the residue class and ensures that is of len 4 
    and .isalpha is the first char.
    '''
    if not resiclass[0].isalpha():
      # resiclass does not startt with a char:
      OV.SetParam('fragment_DB.fragment.resi_class', '')
    # force 4 characters:
    elif len(resiclass) > 4:
      OV.SetParam('fragment_DB.fragment.resi_class', resiclass[:4])
    else:
      OV.SetParam('fragment_DB.fragment.resi_class', resiclass)
    
  def list_fragments(self):
    '''
    returns the available fragments in the database
    the list of names is separated by semicolon
    '''
    db = FragmentTable(self.dbfile)
    items = ';'.join(['{}<-{}'.format(i[1], i[0]) for i in db])
    return items

  def fit_db_fragment(self, fragId=None):
    '''
    fit a molecular fragment from the database into olex2
    '''
    db = FragmentTable(self.dbfile)
    if not fragId:
      try:
        fragId = olx.GetVar('fragment_ID')
      except(RuntimeError):
        # no fragment chosen-> do nothing
        return
    resinum = OV.GetParam('fragment_DB.fragment.resinum')
    resiclass = OV.GetParam('fragment_DB.fragment.resi_class')
    partnum = OV.GetParam('fragment_DB.fragment.frag_part')
    occupancy = OV.GetParam('fragment_DB.fragment.frag_occ')
    freevar = OV.GetParam('fragment_DB.fragment.frag_fvar')
    atoms = []
    atom_names = []
    labeldict = OrderedDict()
    # adding atoms to structure:
    for i in db[fragId]:
      label = str(i[0])
      x, y, z = olx.xf.au.Fractionalise(i[2],i[3],i[4]).split(',')
      id = olx.xf.au.NewAtom(label, x, y, z, False)
      labeldict[label.upper()] = id
      olx.xf.au.SetAtomPart(id, partnum)
      # if label is H... then SetAtomU == -1.3
      olx.xf.au.SetAtomU(id, 0.045)
      olx.xf.au.SetAtomOccu(id, occupancy)
      name = olx.xf.au.GetAtomName(id)
      atom_names.append(name.upper())
      print('adding {}, Id: {}, coords: {} {} {}'.format(i[0], id, x, y, z))
      atoms.append(id)
    olx.xf.EndUpdate()
    # now residues and otgher stuff:
    if resiclass and resinum:
      self.make_residue(atoms, resiclass, resinum)
    # Placing restraints:
    self.make_restraints(atoms, db, labeldict, fragId, atom_names)
    # select all atoms to do the fit:
    OV.cmd("sel #c{}".format(' #c'.join(atoms)))
    OV.cmd("fvar {}".format(freevar))
    # select again, because fvar deselects the fragment
    OV.cmd("sel #c{}".format(' #c'.join(atoms)))
    OV.cmd("mode fit")
    return atoms

  def make_residue(self, atoms, resiclass, resinum):
    '''
    selects the atoms and applies "RESI class number" to them
    '''
    OV.cmd("sel #c{}".format(' #c'.join(atoms)))
    OV.cmd("RESI {} {}".format(resiclass, resinum))

  def make_restraints(self, atoms, db, labeldict, fragId, frag_atom_names):
    '''
    applies restraints to atoms
    '''
    for num, i in enumerate(db.get_restraints(fragId)):
      # i[0] is restraint like SADI or DFIX
      # i[1] is a string of atoms like 'C1 C2'
      restraint_atoms = i[1]
      if '>' in restraint_atoms or '<' in restraint_atoms:
        restraint_atoms = self.range_resolver(restraint_atoms, frag_atom_names)
      line = []
      for at in restraint_atoms.split():
        # is it a potential atom:
        if at[0].isalpha():
          try:
            line.append('#c'+labeldict[at])
          except(KeyError):
            # in this case, an atom name in the restraint does not 
            # exist in the fragments atom list!
            print('\nBad restraint found in line {}.\n'.format(num))
        else:
          line.append(at)
      # applies the restraint to atoms in line
      OV.cmd("{} {}".format(i[0], ' '.join(line)))

  
  def set_fragment_picture(self, max_size=150):
    '''
    displays a picture of the fragment from the database in Olex2
    '''
    max_size = int(max_size)
    from PIL import Image, ImageFile
    import StringIO
    import OlexVFS
    fragId = olx.GetVar('fragment_ID')
    db = FragmentTable(self.dbfile)
    pic = db.get_picture(fragId)
    im = Image.open(StringIO.StringIO(pic))
    im = im.convert(mode="RGBA")
    img_w, img_h = im.size
    ratio = float(max_size)/float(max(im.size))
    # just an empirical value:
    if float(max_size)/float(max(im.size)) > 0.6:
      ratio = 0.6
    # resize equally to fit in max_size 
    im = im.resize((int(img_w*ratio), int(img_h*ratio)), Image.ANTIALIAS)
    # empty image of max_size
    IM = Image.new('RGBA', (max_size,max_size), self.params.html.table_bg_colour.rgb)
    bg_w, bg_h = IM.size
    img_w, img_h = im.size
    # offset for image placement
    offset = ((bg_w - img_w) / 2, (bg_h - img_h) / 2)
    # place image in center of background image:
    IM.paste(im, offset)
    # save it
    OlexVFS.save_image_to_olex(IM, 'pic.png', 0)
    # display it
    olx.html.SetImage('MOLEPIC', 'pic.png')
  
  def range_resolver(self, restraintat, atom_names):
    '''
    resolves the atom names of ranges like "C1 > C5"
    works for each restraint line separately.
    TODO:
    - does not work for SAME, need to resolve SADI!
    '''
    restraintat = restraintat.split()
    # dict with lists of positions of the > or < sign:
    rightleft = {'>':[], '<': []}
    for rl in rightleft:
      for num, i in enumerate(restraintat):
        i = i.upper()
        if rl == i:
          # fill the dictionary:
          rightleft[rl].append(num)
    for rl in rightleft:
      # for each sign:
      for i in rightleft[rl]:
        # for each position of < or >:
        if rl == '>':
          # forward range
          left = atom_names.index(restraintat[i-1])+1
          right = atom_names.index(restraintat[i+1])
          restraintat[i:i+1] = atom_names[left:right]
        else:
          # backward range
          left = atom_names.index(restraintat[i-1])
          right = atom_names.index(restraintat[i+1])+1
          names = atom_names[right:left]
          names.reverse() # counting backwards
          restraintat[i:i+1] = names
    return ' '.join(restraintat)

  def find_free_residue_num(self):
    '''
    Determines which residue number is unused.
    Either finds the first unused residue in the list of residue numbers
    or returns the last used + 1.
    '''
    residues = self.get_residue_numbers()
    # find unused numbers in the list:
    resi = False
    try:
      for i, j in zip(residues, range(1, residues[-1]+1)):
        # gap in list found:
        if i != j:
          resi = j
          break
    except(IndexError):
      return 1
    # no gap, thus use next number:
    if not resi:
      try:
        resi = residues[-1]+1
      except(IndexError):
        # no residue at all in the structure
        return 1
    return resi
    
  def get_residue_numbers(self):
    '''
    returns a list of residue numbers in the structure
    '''
    import olex_core
    residues = []
    # get the properties of the atoms:
    for r in olex_core.GetRefinementModel(True)['aunit']['residues']:
      try:
        # atoms in residue 0 have no 'number'
        residues.append(r['number'])
      except:
        pass
    residues.sort()
    return residues
  
  def resi_class(self):
    '''
    sets the residue class from the respective database fragment.
    '''
    db = FragmentTable(self.dbfile)
    try:
      fragId = olx.GetVar('fragment_ID')
    except(RuntimeError):
      #print('could not get fragments ID!')
      return
    resiclass = db.get_residue_class(fragId)
    if OV.IsControl('RESIDUE_CLASS'):
      olx.html.SetValue('RESIDUE_CLASS', resiclass)
    OV.SetParam('fragment_DB.fragment.resi_class', resiclass)




FragmentDB_instance = FragmentDB()<|MERGE_RESOLUTION|>--- conflicted
+++ resolved
@@ -6,13 +6,10 @@
 
 Fragen und Ideen:
 
-<<<<<<< HEAD
 - add search field which decreases the options in the input combobox.
 - possibility to add sump to the free variable
 - Checkbox for "use DFIX"
-=======
 - Make GUI more compact.
->>>>>>> f00f9f66
 - how can I color already used residue numbers red in the spinner?
 - Problem solved by using olx.xf.au.SetAtomOccu(id, occupancy), but now Olex2 tells me an 
   occupancy of 2 directly after the fit, but the value in the file and after refinement is the correct 
