--- conflicted
+++ resolved
@@ -28,10 +28,6 @@
   residue number again?
   -Y Yes with "mode -e fit"
 
-<<<<<<< HEAD
-=======
-- Write a proposal how ImportFrag() should behave with FragmentDB.
->>>>>>> 43275893
 '''
 
 
