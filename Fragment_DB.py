--- conflicted
+++ resolved
@@ -11,12 +11,6 @@
 '''
 Fragen und Ideen:
 
-- make delete of distributed fragments impossible
-
-- use ImportFrag and "mode match" instead of "mode fit".
-
-- Checkbox for "use DFIX"
-
 - How should I handle hydrogen atoms from water? They should get constraints for vibrations!
 
 - If I fit a fragment (e.g. tert-butyl-n) to an already existing nitrogen, the new nitrogen 
@@ -33,17 +27,7 @@
 - can the state of the plugin be updated after fit to initialize e.g. the 
   residue number again?
   -Y Yes with "mode -e fit"
-<<<<<<< HEAD
-  
-- ask oleg about the combo-box to implement that it can start the search "onenter".  
-  "onedit=spy.FragmentDB.search_fragments(~value~),
-  
-- get help messages to work.
-  
-=======
-
-- get help messages to work.  
->>>>>>> b60edb26
+
 '''
 
 
